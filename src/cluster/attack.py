# attack.py
import sys, os, argparse, json
import numpy as np

sys.path.append(os.path.abspath(os.path.join(os.getcwd(), '..')))

from ml_attack.dataset import LWEDataset
from ml_attack.utils import get_lwe_default_params, get_continuous_reduction_default_params, get_filename_from_params, get_train_default_params, parse_range, cbd_expected_hamming_weight

from collections import Counter

def get_hw_range(params, args):
    n = params['n']
    if args.hw_range:
        return parse_range(args.hw_range)
    if params['secret_type'] == 'binary':
        return range(1, n // 2 + 1)
    elif params['secret_type'] == 'ternary':
        return range(1, 2 * (n // 3) + 1)
    elif params['secret_type'] == 'cbd':
        return range(1, cbd_expected_hamming_weight(n, params['eta']) + 1)
    else:
        return []

def main(updated_params, args):
    params = get_lwe_default_params()
    params.update(get_continuous_reduction_default_params())
    params.update(get_train_default_params())
    params.update(updated_params)
    
    args_dict = vars(args)
    args_dict.pop('params', None)  # Remove 'params' from args dictionary
    print(f"Parameters: {params}")
    print(f"Arguments: {args_dict}")

    attack_times = []
    for i in range(args.num_attacks):
        if args.reload or args.reload_from is not None:
            if args.reload_from:
                filename = args.reload_from
            else:
                filename = get_filename_from_params(params)

            if os.path.exists(filename):
                print(f"Reloading dataset from {filename} with updated parameters.")
                dataset = LWEDataset.load_reduced(filename)
                dataset.params.update(updated_params)
                print(f"Parameters after reload: {dataset.params}")
            else:
                print(f"Dataset not found at {filename}. Exiting.")
                sys.exit(1)
        else:
            dataset = LWEDataset(params)
            dataset.initialize()
        
        # Attack mode
        _, attack_time = dataset.attack(
            attack_strategy=args.attack_strategy,
            attack_every=args.attack_every,
            save_strategy=args.save_strategy,
            save_every=args.save_every,
            stop_strategy=args.stop_strategy,
            stop_after=args.stop_after,
            save_at_the_end=args.save_at_the_end,
        )

        args.save_strategy = "no"  # Save only the first attack

        print(f"Attack {i+1}/{args.num_attacks} completed in {attack_time:.2f} seconds.")
        attack_times.append(attack_time)

        if 'seed' in params and params['seed'] is not None and args.num_attacks > 1:
            params['seed'] += 1  # Increment seed for each attack

    if len(attack_times) > 1:
        mean_attack_time = np.mean(attack_times)
        std_attack_time = np.std(attack_times)

        print(f"Mean attack time: {mean_attack_time}")
        print(f"Standard deviation of attack time: {std_attack_time}")

    if args.num_attacks == 0:
        if args.reload_from is not None:
            filename = args.reload_from
        else:
            filename = get_filename_from_params(params)
        
        if args.reload_from_salsa is not None:
            dataset = LWEDataset.load_reduced_from_salsa(filename, top_percent=args.reload_from_salsa)
        else:
            dataset = LWEDataset.load_reduced(filename)
        
        dataset.params.update(updated_params)
        print(f"Reloaded dataset from {filename} with parameters: {dataset.params}")

    if len(args.train_secret_types) > 0:
        print("Performing attack on all secret types.")
        preprocessed_time = dataset.reduction_time
        print(f"Preprocessing time: {preprocessed_time:.2f} seconds")

        n = dataset.params['n']

        for secret_type in args.train_secret_types:
            dataset.params['secret_type'] = secret_type
            dataset.params['seed'] = None
<<<<<<< HEAD
            dataset.params['eta'] = 2 if secret_type == 'cbd' else 3
            choosen_hw = get_hw_range(dataset.params, args)
=======
            dataset.params['eta'] = 2
            if secret_type == 'cbd':
                dataset.params['error_type'] = 'cbd'
            else:
                dataset.params['error_type'] = 'gaussian'

            choosen_hw = get_hw_range(n, secret_type, args)
>>>>>>> a96208ad

            success_counter = Counter()
            for hw in choosen_hw:
                dataset.params['hw'] = hw
                count = 0
                for _ in range(args.num_training_repeats):
                    dataset.initialize_secret()
                    found, _ = dataset.train()
                    if found:
                        count += 1
                success_counter[hw] = count
                print(f"Success rate for {secret_type} with hw={hw}: {count}/{args.num_training_repeats}")
            print(f"Success rates for {secret_type} secrets: {dict(success_counter)}")


if __name__ == "__main__":
    parser = argparse.ArgumentParser()
    parser.add_argument('--params', type=str, required=True, help='JSON string of parameters')
    parser.add_argument('--num_attacks', type=int, default=1, help='Number of attacks to perform')
    parser.add_argument('--attack_strategy', type=str, default='tour', help='Attack strategy to use')
    parser.add_argument('--attack_every', type=int, default=1, help='Attack every N samples')
    parser.add_argument('--save_strategy', type=str, default='no', help='Save strategy to use')
    parser.add_argument('--save_every', type=int, default=1, help='Save every N samples')
    parser.add_argument('--stop_strategy', type=str, default='no', help='Stop strategy to use')
    parser.add_argument('--stop_after', type=int, default=48, help='Stop after N samples')
    parser.add_argument('--save_at_the_end', action='store_true', help='Save the dataset at the end of the attack')
    parser.add_argument('--reload', action='store_true', help='Reload the dataset from disk if it exists')
    parser.add_argument('--reload_from', type=str, default=None, help='Reload dataset from a specific file if it exists')
    parser.add_argument('--train_secret_types', nargs='+', default=[], help='Secret types to train on')
    parser.add_argument('--reload_from_salsa', type=float, default=None, help='Reload dataset from Salsa with top 1% of samples')
    parser.add_argument('--num_training_repeats', type=int, default=10, help='Number of training repeats for each hw of each secret type')
    parser.add_argument('--hw_range', type=str, default=None, help='Specific range of hw to try, formatted as start:end:step (e.g., "1:10:1")')

    args = parser.parse_args()

    try:
        updated_params = json.loads(args.params)
        main(updated_params, args)
    except json.JSONDecodeError as e:
        print(f"Error decoding JSON: {e}")
        sys.exit(1)

<|MERGE_RESOLUTION|>--- conflicted
+++ resolved
@@ -103,10 +103,6 @@
         for secret_type in args.train_secret_types:
             dataset.params['secret_type'] = secret_type
             dataset.params['seed'] = None
-<<<<<<< HEAD
-            dataset.params['eta'] = 2 if secret_type == 'cbd' else 3
-            choosen_hw = get_hw_range(dataset.params, args)
-=======
             dataset.params['eta'] = 2
             if secret_type == 'cbd':
                 dataset.params['error_type'] = 'cbd'
@@ -114,7 +110,6 @@
                 dataset.params['error_type'] = 'gaussian'
 
             choosen_hw = get_hw_range(n, secret_type, args)
->>>>>>> a96208ad
 
             success_counter = Counter()
             for hw in choosen_hw:
